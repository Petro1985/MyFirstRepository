﻿Some text
another text
and more
even more
<<<<<<< HEAD
and now I'm going to count to ten
1
2
3
4
5
6
7
8
9
10
As I said, everything has been fixed.
=======
and now I'm going to count to one from ten
10
9
8
7
6
5
4
3
2
1
I forgot nothing this time. 
>>>>>>> f8f8379b
<|MERGE_RESOLUTION|>--- conflicted
+++ resolved
@@ -2,30 +2,14 @@
 another text
 and more
 even more
-<<<<<<< HEAD
-and now I'm going to count to ten
+and now I'm going to count to 5 and back to 1
 1
 2
 3
 4
 5
-6
-7
-8
-9
-10
-As I said, everything has been fixed.
-=======
-and now I'm going to count to one from ten
-10
-9
-8
-7
-6
-5
 4
 3
 2
 1
-I forgot nothing this time. 
->>>>>>> f8f8379b
+I think it will be a good compromise. 